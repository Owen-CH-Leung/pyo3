--- conflicted
+++ resolved
@@ -25,17 +25,9 @@
 num-bigint = { version = ">= 0.2", optional = true }
 num-complex = { version = ">= 0.2", optional = true }
 num-traits = "0.2.8"
-<<<<<<< HEAD
-pyo3cls = { path = "pyo3cls", version = "=0.9.0-alpha.1" }
-num-complex = { version = ">= 0.2", optional = true }
-num-bigint = { version = ">= 0.2", optional = true }
-inventory = "0.1.4"
-indoc = "0.3.4"
-=======
 parking_lot = { version = "0.10", features = ["nightly"] }
 paste = "0.1.6"
-pyo3cls = { path = "pyo3cls", version = "=0.8.5" }
->>>>>>> db6c822f
+pyo3cls = { path = "pyo3cls", version = "=0.9.0-alpha.1" }
 unindent = "0.1.4"
 
 [dev-dependencies]
