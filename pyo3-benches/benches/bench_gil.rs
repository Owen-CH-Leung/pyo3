--- conflicted
+++ resolved
@@ -8,11 +8,7 @@
 }
 
 fn bench_dirty_acquire_gil(b: &mut Bencher<'_>) {
-<<<<<<< HEAD
-    let obj: PyObject = Python::with_gil(|py| py.None().into_py(py));
-=======
     let obj = Python::with_gil(|py| py.None());
->>>>>>> 975f182e
     b.iter_batched(
         || {
             // Clone and drop an object so that the GILPool has work to do.
