use std::iter::FusedIterator;

use crate::err::{self, PyResult};
use crate::ffi::{self, Py_ssize_t};
use crate::ffi_ptr_ext::FfiPtrExt;
use crate::internal_tricks::get_ssize_index;
use crate::types::{PySequence, PyTuple};
use crate::{
    Borrowed, Bound, BoundObject, IntoPyObject, IntoPyObjectExt, PyAny, PyErr, PyObject, Python,
};

use crate::types::any::PyAnyMethods;
use crate::types::sequence::PySequenceMethods;

/// Represents a Python `list`.
///
/// Values of this type are accessed via PyO3's smart pointers, e.g. as
/// [`Py<PyList>`][crate::Py] or [`Bound<'py, PyList>`][Bound].
///
/// For APIs available on `list` objects, see the [`PyListMethods`] trait which is implemented for
/// [`Bound<'py, PyList>`][Bound].
#[repr(transparent)]
pub struct PyList(PyAny);

pyobject_native_type_core!(PyList, pyobject_native_static_type_object!(ffi::PyList_Type), #checkfunction=ffi::PyList_Check);

#[inline]
#[track_caller]
pub(crate) fn new_from_iter(
    py: Python<'_>,
    elements: impl ExactSizeIterator<Item = PyObject>,
) -> Bound<'_, PyList> {
    try_new_from_iter(py, elements.map(|e| e.into_bound(py)).map(Ok)).unwrap()
}

#[inline]
#[track_caller]
pub(crate) fn try_new_from_iter<'py>(
    py: Python<'py>,
    mut elements: impl ExactSizeIterator<Item = PyResult<Bound<'py, PyAny>>>,
) -> PyResult<Bound<'py, PyList>> {
    unsafe {
        // PyList_New checks for overflow but has a bad error message, so we check ourselves
        let len: Py_ssize_t = elements
            .len()
            .try_into()
            .expect("out of range integral type conversion attempted on `elements.len()`");

        let ptr = ffi::PyList_New(len);

        // We create the `Bound` pointer here for two reasons:
        // - panics if the ptr is null
        // - its Drop cleans up the list if user code or the asserts panic.
        let list = ptr.assume_owned(py).downcast_into_unchecked();

        let count = (&mut elements)
            .take(len as usize)
            .try_fold(0, |count, item| {
                #[cfg(not(Py_LIMITED_API))]
                ffi::PyList_SET_ITEM(ptr, count, item?.into_ptr());
                #[cfg(Py_LIMITED_API)]
                ffi::PyList_SetItem(ptr, count, item?.into_ptr());
                Ok::<_, PyErr>(count + 1)
            })?;

        assert!(elements.next().is_none(), "Attempted to create PyList but `elements` was larger than reported by its `ExactSizeIterator` implementation.");
        assert_eq!(len, count, "Attempted to create PyList but `elements` was smaller than reported by its `ExactSizeIterator` implementation.");

        Ok(list)
    }
}

impl PyList {
    /// Constructs a new list with the given elements.
    ///
    /// If you want to create a [`PyList`] with elements of different or unknown types, or from an
    /// iterable that doesn't implement [`ExactSizeIterator`], use [`PyListMethods::append`].
    ///
    /// # Examples
    ///
    /// ```rust
    /// use pyo3::prelude::*;
    /// use pyo3::types::PyList;
    ///
    /// # fn main() -> PyResult<()> {
    /// Python::with_gil(|py| {
    ///     let elements: Vec<i32> = vec![0, 1, 2, 3, 4, 5];
    ///     let list = PyList::new(py, elements)?;
    ///     assert_eq!(format!("{:?}", list), "[0, 1, 2, 3, 4, 5]");
    /// # Ok(())
    /// })
    /// # }
    /// ```
    ///
    /// # Panics
    ///
    /// This function will panic if `element`'s [`ExactSizeIterator`] implementation is incorrect.
    /// All standard library structures implement this trait correctly, if they do, so calling this
    /// function with (for example) [`Vec`]`<T>` or `&[T]` will always succeed.
    #[track_caller]
    pub fn new<'py, T, U>(
        py: Python<'py>,
        elements: impl IntoIterator<Item = T, IntoIter = U>,
    ) -> PyResult<Bound<'py, PyList>>
    where
        T: IntoPyObject<'py>,
        U: ExactSizeIterator<Item = T>,
    {
        let iter = elements.into_iter().map(|e| e.into_bound_py_any(py));
        try_new_from_iter(py, iter)
    }

    /// Deprecated name for [`PyList::new`].
    #[deprecated(since = "0.23.0", note = "renamed to `PyList::new`")]
    #[allow(deprecated)]
    #[inline]
    #[track_caller]
    pub fn new_bound<T, U>(
        py: Python<'_>,
        elements: impl IntoIterator<Item = T, IntoIter = U>,
    ) -> Bound<'_, PyList>
    where
        T: crate::ToPyObject,
        U: ExactSizeIterator<Item = T>,
    {
        Self::new(py, elements.into_iter().map(|e| e.to_object(py))).unwrap()
    }

    /// Constructs a new empty list.
    pub fn empty(py: Python<'_>) -> Bound<'_, PyList> {
        unsafe {
            ffi::PyList_New(0)
                .assume_owned(py)
                .downcast_into_unchecked()
        }
    }

    /// Deprecated name for [`PyList::empty`].
    #[deprecated(since = "0.23.0", note = "renamed to `PyList::empty`")]
    #[inline]
    pub fn empty_bound(py: Python<'_>) -> Bound<'_, PyList> {
        Self::empty(py)
    }
}

/// Implementation of functionality for [`PyList`].
///
/// These methods are defined for the `Bound<'py, PyList>` smart pointer, so to use method call
/// syntax these methods are separated into a trait, because stable Rust does not yet support
/// `arbitrary_self_types`.
#[doc(alias = "PyList")]
pub trait PyListMethods<'py>: crate::sealed::Sealed {
    /// Returns the length of the list.
    fn len(&self) -> usize;

    /// Checks if the list is empty.
    fn is_empty(&self) -> bool;

    /// Returns `self` cast as a `PySequence`.
    fn as_sequence(&self) -> &Bound<'py, PySequence>;

    /// Returns `self` cast as a `PySequence`.
    fn into_sequence(self) -> Bound<'py, PySequence>;

    /// Gets the list item at the specified index.
    /// # Example
    /// ```
    /// use pyo3::{prelude::*, types::PyList};
    /// Python::with_gil(|py| {
    ///     let list = PyList::new(py, [2, 3, 5, 7]).unwrap();
    ///     let obj = list.get_item(0);
    ///     assert_eq!(obj.unwrap().extract::<i32>().unwrap(), 2);
    /// });
    /// ```
    fn get_item(&self, index: usize) -> PyResult<Bound<'py, PyAny>>;

    /// Gets the list item at the specified index. Undefined behavior on bad index. Use with caution.
    ///
    /// # Safety
    ///
    /// Caller must verify that the index is within the bounds of the list.
    /// On the free-threaded build, caller must verify they have exclusive access to the list
    /// via a lock or by holding the innermost critical section on the list.
    #[cfg(not(Py_LIMITED_API))]
    unsafe fn get_item_unchecked(&self, index: usize) -> Bound<'py, PyAny>;

    /// Takes the slice `self[low:high]` and returns it as a new list.
    ///
    /// Indices must be nonnegative, and out-of-range indices are clipped to
    /// `self.len()`.
    fn get_slice(&self, low: usize, high: usize) -> Bound<'py, PyList>;

    /// Sets the item at the specified index.
    ///
    /// Raises `IndexError` if the index is out of range.
    fn set_item<I>(&self, index: usize, item: I) -> PyResult<()>
    where
        I: IntoPyObject<'py>;

    /// Deletes the `index`th element of self.
    ///
    /// This is equivalent to the Python statement `del self[i]`.
    fn del_item(&self, index: usize) -> PyResult<()>;

    /// Assigns the sequence `seq` to the slice of `self` from `low` to `high`.
    ///
    /// This is equivalent to the Python statement `self[low:high] = v`.
    fn set_slice(&self, low: usize, high: usize, seq: &Bound<'_, PyAny>) -> PyResult<()>;

    /// Deletes the slice from `low` to `high` from `self`.
    ///
    /// This is equivalent to the Python statement `del self[low:high]`.
    fn del_slice(&self, low: usize, high: usize) -> PyResult<()>;

    /// Appends an item to the list.
    fn append<I>(&self, item: I) -> PyResult<()>
    where
        I: IntoPyObject<'py>;

    /// Inserts an item at the specified index.
    ///
    /// If `index >= self.len()`, inserts at the end.
    fn insert<I>(&self, index: usize, item: I) -> PyResult<()>
    where
        I: IntoPyObject<'py>;

    /// Determines if self contains `value`.
    ///
    /// This is equivalent to the Python expression `value in self`.
    fn contains<V>(&self, value: V) -> PyResult<bool>
    where
        V: IntoPyObject<'py>;

    /// Returns the first index `i` for which `self[i] == value`.
    ///
    /// This is equivalent to the Python expression `self.index(value)`.
    fn index<V>(&self, value: V) -> PyResult<usize>
    where
        V: IntoPyObject<'py>;

    /// Returns an iterator over this list's items.
    fn iter(&self) -> BoundListIterator<'py>;

    /// Iterates over the contents of this list while holding a critical section on the list.
    /// This is useful when the GIL is disabled and the list is shared between threads.
    /// It is not guaranteed that the list will not be modified during iteration when the
    /// closure calls arbitrary Python code that releases the critical section held by the
    /// iterator. Otherwise, the list will not be modified during iteration.
    ///
    /// This is equivalent to for_each if the GIL is enabled.
    fn locked_for_each<F>(&self, closure: F) -> PyResult<()>
    where
        F: Fn(Bound<'py, PyAny>) -> PyResult<()>;

    /// Sorts the list in-place. Equivalent to the Python expression `l.sort()`.
    fn sort(&self) -> PyResult<()>;

    /// Reverses the list in-place. Equivalent to the Python expression `l.reverse()`.
    fn reverse(&self) -> PyResult<()>;

    /// Return a new tuple containing the contents of the list; equivalent to the Python expression `tuple(list)`.
    ///
    /// This method is equivalent to `self.as_sequence().to_tuple()` and faster than `PyTuple::new(py, this_list)`.
    fn to_tuple(&self) -> Bound<'py, PyTuple>;
}

impl<'py> PyListMethods<'py> for Bound<'py, PyList> {
    /// Returns the length of the list.
    fn len(&self) -> usize {
        unsafe {
            #[cfg(not(Py_LIMITED_API))]
            let size = ffi::PyList_GET_SIZE(self.as_ptr());
            #[cfg(Py_LIMITED_API)]
            let size = ffi::PyList_Size(self.as_ptr());

            // non-negative Py_ssize_t should always fit into Rust usize
            size as usize
        }
    }

    /// Checks if the list is empty.
    fn is_empty(&self) -> bool {
        self.len() == 0
    }

    /// Returns `self` cast as a `PySequence`.
    fn as_sequence(&self) -> &Bound<'py, PySequence> {
        unsafe { self.downcast_unchecked() }
    }

    /// Returns `self` cast as a `PySequence`.
    fn into_sequence(self) -> Bound<'py, PySequence> {
        unsafe { self.into_any().downcast_into_unchecked() }
    }

    /// Gets the list item at the specified index.
    /// # Example
    /// ```
    /// use pyo3::{prelude::*, types::PyList};
    /// Python::with_gil(|py| {
    ///     let list = PyList::new(py, [2, 3, 5, 7]).unwrap();
    ///     let obj = list.get_item(0);
    ///     assert_eq!(obj.unwrap().extract::<i32>().unwrap(), 2);
    /// });
    /// ```
    fn get_item(&self, index: usize) -> PyResult<Bound<'py, PyAny>> {
        unsafe {
            ffi::compat::PyList_GetItemRef(self.as_ptr(), index as Py_ssize_t)
                .assume_owned_or_err(self.py())
        }
    }

    /// Gets the list item at the specified index. Undefined behavior on bad index. Use with caution.
    ///
    /// # Safety
    ///
    /// Caller must verify that the index is within the bounds of the list.
    #[cfg(not(Py_LIMITED_API))]
    unsafe fn get_item_unchecked(&self, index: usize) -> Bound<'py, PyAny> {
        // PyList_GET_ITEM return borrowed ptr; must make owned for safety (see #890).
        ffi::PyList_GET_ITEM(self.as_ptr(), index as Py_ssize_t)
            .assume_borrowed(self.py())
            .to_owned()
    }

    /// Takes the slice `self[low:high]` and returns it as a new list.
    ///
    /// Indices must be nonnegative, and out-of-range indices are clipped to
    /// `self.len()`.
    fn get_slice(&self, low: usize, high: usize) -> Bound<'py, PyList> {
        unsafe {
            ffi::PyList_GetSlice(self.as_ptr(), get_ssize_index(low), get_ssize_index(high))
                .assume_owned(self.py())
                .downcast_into_unchecked()
        }
    }

    /// Sets the item at the specified index.
    ///
    /// Raises `IndexError` if the index is out of range.
    fn set_item<I>(&self, index: usize, item: I) -> PyResult<()>
    where
        I: IntoPyObject<'py>,
    {
        fn inner(list: &Bound<'_, PyList>, index: usize, item: Bound<'_, PyAny>) -> PyResult<()> {
            err::error_on_minusone(list.py(), unsafe {
                ffi::PyList_SetItem(list.as_ptr(), get_ssize_index(index), item.into_ptr())
            })
        }

        let py = self.py();
        inner(self, index, item.into_bound_py_any(py)?)
    }

    /// Deletes the `index`th element of self.
    ///
    /// This is equivalent to the Python statement `del self[i]`.
    #[inline]
    fn del_item(&self, index: usize) -> PyResult<()> {
        self.as_sequence().del_item(index)
    }

    /// Assigns the sequence `seq` to the slice of `self` from `low` to `high`.
    ///
    /// This is equivalent to the Python statement `self[low:high] = v`.
    #[inline]
    fn set_slice(&self, low: usize, high: usize, seq: &Bound<'_, PyAny>) -> PyResult<()> {
        err::error_on_minusone(self.py(), unsafe {
            ffi::PyList_SetSlice(
                self.as_ptr(),
                get_ssize_index(low),
                get_ssize_index(high),
                seq.as_ptr(),
            )
        })
    }

    /// Deletes the slice from `low` to `high` from `self`.
    ///
    /// This is equivalent to the Python statement `del self[low:high]`.
    #[inline]
    fn del_slice(&self, low: usize, high: usize) -> PyResult<()> {
        self.as_sequence().del_slice(low, high)
    }

    /// Appends an item to the list.
    fn append<I>(&self, item: I) -> PyResult<()>
    where
        I: IntoPyObject<'py>,
    {
        fn inner(list: &Bound<'_, PyList>, item: Borrowed<'_, '_, PyAny>) -> PyResult<()> {
            err::error_on_minusone(list.py(), unsafe {
                ffi::PyList_Append(list.as_ptr(), item.as_ptr())
            })
        }

        let py = self.py();
        inner(
            self,
            item.into_pyobject_or_pyerr(py)?.into_any().as_borrowed(),
        )
    }

    /// Inserts an item at the specified index.
    ///
    /// If `index >= self.len()`, inserts at the end.
    fn insert<I>(&self, index: usize, item: I) -> PyResult<()>
    where
        I: IntoPyObject<'py>,
    {
        fn inner(
            list: &Bound<'_, PyList>,
            index: usize,
            item: Borrowed<'_, '_, PyAny>,
        ) -> PyResult<()> {
            err::error_on_minusone(list.py(), unsafe {
                ffi::PyList_Insert(list.as_ptr(), get_ssize_index(index), item.as_ptr())
            })
        }

        let py = self.py();
        inner(
            self,
            index,
            item.into_pyobject_or_pyerr(py)?.into_any().as_borrowed(),
        )
    }

    /// Determines if self contains `value`.
    ///
    /// This is equivalent to the Python expression `value in self`.
    #[inline]
    fn contains<V>(&self, value: V) -> PyResult<bool>
    where
        V: IntoPyObject<'py>,
    {
        self.as_sequence().contains(value)
    }

    /// Returns the first index `i` for which `self[i] == value`.
    ///
    /// This is equivalent to the Python expression `self.index(value)`.
    #[inline]
    fn index<V>(&self, value: V) -> PyResult<usize>
    where
        V: IntoPyObject<'py>,
    {
        self.as_sequence().index(value)
    }

    /// Returns an iterator over this list's items.
    fn iter(&self) -> BoundListIterator<'py> {
        BoundListIterator::new(self.clone())
    }

    /// Iterates over a list while holding a critical section, calling a closure on each item
    fn locked_for_each<F>(&self, closure: F) -> PyResult<()>
    where
        F: Fn(Bound<'py, PyAny>) -> PyResult<()>,
    {
        crate::sync::with_critical_section(self, || self.iter().try_for_each(closure))
    }

    /// Sorts the list in-place. Equivalent to the Python expression `l.sort()`.
    fn sort(&self) -> PyResult<()> {
        err::error_on_minusone(self.py(), unsafe { ffi::PyList_Sort(self.as_ptr()) })
    }

    /// Reverses the list in-place. Equivalent to the Python expression `l.reverse()`.
    fn reverse(&self) -> PyResult<()> {
        err::error_on_minusone(self.py(), unsafe { ffi::PyList_Reverse(self.as_ptr()) })
    }

    /// Return a new tuple containing the contents of the list; equivalent to the Python expression `tuple(list)`.
    ///
    /// This method is equivalent to `self.as_sequence().to_tuple()` and faster than `PyTuple::new(py, this_list)`.
    fn to_tuple(&self) -> Bound<'py, PyTuple> {
        unsafe {
            ffi::PyList_AsTuple(self.as_ptr())
                .assume_owned(self.py())
                .downcast_into_unchecked()
        }
    }
}

// New types for type checking when using BoundListIterator associated methods, like
// BoundListIterator::next_unchecked.
struct Index(usize);
struct Length(usize);

/// Used by `PyList::iter()`.
pub struct BoundListIterator<'py> {
    list: Bound<'py, PyList>,
    index: Index,
    length: Length,
}

impl<'py> BoundListIterator<'py> {
    fn new(list: Bound<'py, PyList>) -> Self {
        Self {
            index: Index(0),
            length: Length(list.len()),
            list,
        }
    }

    /// # Safety
    ///
    /// On the free-threaded build, caller must verify they have exclusive
    /// access to the list by holding a lock or by holding the innermost
    /// critical section on the list.
    #[inline]
    #[cfg(not(Py_LIMITED_API))]
    #[deny(unsafe_op_in_unsafe_fn)]
    unsafe fn next_unchecked(
        index: &mut Index,
        length: &mut Length,
        list: &Bound<'py, PyList>,
    ) -> Option<Bound<'py, PyAny>> {
        let length = length.0.min(list.len());
        let my_index = index.0;

        if index.0 < length {
            let item = unsafe { list.get_item_unchecked(my_index) };
            index.0 += 1;
            Some(item)
        } else {
            None
        }
    }

    #[cfg(Py_LIMITED_API)]
    fn next(
        index: &mut Index,
        length: &mut Length,
        list: &Bound<'py, PyList>,
    ) -> Option<Bound<'py, PyAny>> {
        let length = length.0.min(list.len());
        let my_index = index.0;

        if index.0 < length {
            let item = list.get_item(my_index).expect("get-item failed");
            index.0 += 1;
            Some(item)
        } else {
            None
        }
    }

    /// # Safety
    ///
    /// On the free-threaded build, caller must verify they have exclusive
    /// access to the list by holding a lock or by holding the innermost
    /// critical section on the list.
    #[inline]
<<<<<<< HEAD
    fn next(&mut self) -> Option<Self::Item> {
        let length = self.length.min(self.list.len());
        if self.index < length {
            let item = unsafe { self.get_item(self.index) };
            self.index += 1;
=======
    #[cfg(not(Py_LIMITED_API))]
    #[deny(unsafe_op_in_unsafe_fn)]
    unsafe fn next_back_unchecked(
        index: &mut Index,
        length: &mut Length,
        list: &Bound<'py, PyList>,
    ) -> Option<Bound<'py, PyAny>> {
        let current_length = length.0.min(list.len());

        if index.0 < current_length {
            let item = unsafe { list.get_item_unchecked(current_length - 1) };
            length.0 = current_length - 1;
            Some(item)
        } else {
            None
        }
    }

    #[inline]
    #[cfg(Py_LIMITED_API)]
    fn next_back(
        index: &mut Index,
        length: &mut Length,
        list: &Bound<'py, PyList>,
    ) -> Option<Bound<'py, PyAny>> {
        let current_length = (length.0).min(list.len());

        if index.0 < current_length {
            let item = list.get_item(current_length - 1).expect("get-item failed");
            length.0 = current_length - 1;
>>>>>>> c0f08c28
            Some(item)
        } else {
            None
        }
    }

    #[cfg(not(Py_LIMITED_API))]
    fn with_critical_section<R>(
        &mut self,
        f: impl FnOnce(&mut Index, &mut Length, &Bound<'py, PyList>) -> R,
    ) -> R {
        let Self {
            index,
            length,
            list,
        } = self;
        crate::sync::with_critical_section(list, || f(index, length, list))
    }
}

impl<'py> Iterator for BoundListIterator<'py> {
    type Item = Bound<'py, PyAny>;

    #[inline]
    fn next(&mut self) -> Option<Self::Item> {
        #[cfg(not(Py_LIMITED_API))]
        {
            self.with_critical_section(|index, length, list| unsafe {
                Self::next_unchecked(index, length, list)
            })
        }
        #[cfg(Py_LIMITED_API)]
        {
            let Self {
                index,
                length,
                list,
            } = self;
            Self::next(index, length, list)
        }
    }

    #[inline]
    fn size_hint(&self) -> (usize, Option<usize>) {
        let len = self.len();
        (len, Some(len))
    }

    #[inline]
<<<<<<< HEAD
    fn nth(&mut self, n: usize) -> Option<Self::Item> {
        let length = self.length.min(self.list.len());
        let target_index = self.index + n;
        if self.index + n < length {
            let item = unsafe { self.get_item(target_index) };
            self.index = target_index + 1;
            Some(item)
        } else {
            self.index = self.list.len();
            None
        }
=======
    #[cfg(all(Py_GIL_DISABLED, not(feature = "nightly")))]
    fn fold<B, F>(mut self, init: B, mut f: F) -> B
    where
        Self: Sized,
        F: FnMut(B, Self::Item) -> B,
    {
        self.with_critical_section(|index, length, list| {
            let mut accum = init;
            while let Some(x) = unsafe { Self::next_unchecked(index, length, list) } {
                accum = f(accum, x);
            }
            accum
        })
    }

    #[inline]
    #[cfg(all(Py_GIL_DISABLED, feature = "nightly"))]
    fn try_fold<B, F, R>(&mut self, init: B, mut f: F) -> R
    where
        Self: Sized,
        F: FnMut(B, Self::Item) -> R,
        R: std::ops::Try<Output = B>,
    {
        self.with_critical_section(|index, length, list| {
            let mut accum = init;
            while let Some(x) = unsafe { Self::next_unchecked(index, length, list) } {
                accum = f(accum, x)?
            }
            R::from_output(accum)
        })
    }

    #[inline]
    #[cfg(all(Py_GIL_DISABLED, not(feature = "nightly")))]
    fn all<F>(&mut self, mut f: F) -> bool
    where
        Self: Sized,
        F: FnMut(Self::Item) -> bool,
    {
        self.with_critical_section(|index, length, list| {
            while let Some(x) = unsafe { Self::next_unchecked(index, length, list) } {
                if !f(x) {
                    return false;
                }
            }
            true
        })
    }

    #[inline]
    #[cfg(all(Py_GIL_DISABLED, not(feature = "nightly")))]
    fn any<F>(&mut self, mut f: F) -> bool
    where
        Self: Sized,
        F: FnMut(Self::Item) -> bool,
    {
        self.with_critical_section(|index, length, list| {
            while let Some(x) = unsafe { Self::next_unchecked(index, length, list) } {
                if f(x) {
                    return true;
                }
            }
            false
        })
    }

    #[inline]
    #[cfg(all(Py_GIL_DISABLED, not(feature = "nightly")))]
    fn find<P>(&mut self, mut predicate: P) -> Option<Self::Item>
    where
        Self: Sized,
        P: FnMut(&Self::Item) -> bool,
    {
        self.with_critical_section(|index, length, list| {
            while let Some(x) = unsafe { Self::next_unchecked(index, length, list) } {
                if predicate(&x) {
                    return Some(x);
                }
            }
            None
        })
    }

    #[inline]
    #[cfg(all(Py_GIL_DISABLED, not(feature = "nightly")))]
    fn find_map<B, F>(&mut self, mut f: F) -> Option<B>
    where
        Self: Sized,
        F: FnMut(Self::Item) -> Option<B>,
    {
        self.with_critical_section(|index, length, list| {
            while let Some(x) = unsafe { Self::next_unchecked(index, length, list) } {
                if let found @ Some(_) = f(x) {
                    return found;
                }
            }
            None
        })
    }

    #[inline]
    #[cfg(all(Py_GIL_DISABLED, not(feature = "nightly")))]
    fn position<P>(&mut self, mut predicate: P) -> Option<usize>
    where
        Self: Sized,
        P: FnMut(Self::Item) -> bool,
    {
        self.with_critical_section(|index, length, list| {
            let mut acc = 0;
            while let Some(x) = unsafe { Self::next_unchecked(index, length, list) } {
                if predicate(x) {
                    return Some(acc);
                }
                acc += 1;
            }
            None
        })
>>>>>>> c0f08c28
    }
}

impl DoubleEndedIterator for BoundListIterator<'_> {
    #[inline]
    fn next_back(&mut self) -> Option<Self::Item> {
        #[cfg(not(Py_LIMITED_API))]
        {
            self.with_critical_section(|index, length, list| unsafe {
                Self::next_back_unchecked(index, length, list)
            })
        }
        #[cfg(Py_LIMITED_API)]
        {
            let Self {
                index,
                length,
                list,
            } = self;
            Self::next_back(index, length, list)
        }
    }

    #[inline]
<<<<<<< HEAD
    fn nth_back(&mut self, n: usize) -> Option<Self::Item> {
        let length = self.length.min(self.list.len());
        if self.index + n < length {
            let target_index = length - n - 1;
            let item = unsafe { self.get_item(target_index) };
            self.length = target_index;
            Some(item)
        } else {
            self.length = length;
            None
        }
=======
    #[cfg(all(Py_GIL_DISABLED, not(feature = "nightly")))]
    fn rfold<B, F>(mut self, init: B, mut f: F) -> B
    where
        Self: Sized,
        F: FnMut(B, Self::Item) -> B,
    {
        self.with_critical_section(|index, length, list| {
            let mut accum = init;
            while let Some(x) = unsafe { Self::next_back_unchecked(index, length, list) } {
                accum = f(accum, x);
            }
            accum
        })
    }

    #[inline]
    #[cfg(all(Py_GIL_DISABLED, feature = "nightly"))]
    fn try_rfold<B, F, R>(&mut self, init: B, mut f: F) -> R
    where
        Self: Sized,
        F: FnMut(B, Self::Item) -> R,
        R: std::ops::Try<Output = B>,
    {
        self.with_critical_section(|index, length, list| {
            let mut accum = init;
            while let Some(x) = unsafe { Self::next_back_unchecked(index, length, list) } {
                accum = f(accum, x)?
            }
            R::from_output(accum)
        })
>>>>>>> c0f08c28
    }
}

impl ExactSizeIterator for BoundListIterator<'_> {
    fn len(&self) -> usize {
        self.length.0.saturating_sub(self.index.0)
    }
}

impl FusedIterator for BoundListIterator<'_> {}

impl<'py> IntoIterator for Bound<'py, PyList> {
    type Item = Bound<'py, PyAny>;
    type IntoIter = BoundListIterator<'py>;

    fn into_iter(self) -> Self::IntoIter {
        BoundListIterator::new(self)
    }
}

impl<'py> IntoIterator for &Bound<'py, PyList> {
    type Item = Bound<'py, PyAny>;
    type IntoIter = BoundListIterator<'py>;

    fn into_iter(self) -> Self::IntoIter {
        self.iter()
    }
}

#[cfg(test)]
mod tests {
    use crate::types::any::PyAnyMethods;
    use crate::types::list::PyListMethods;
    use crate::types::sequence::PySequenceMethods;
    use crate::types::{PyList, PyTuple};
    use crate::{ffi, IntoPyObject, PyResult, Python};

    #[test]
    fn test_new() {
        Python::with_gil(|py| {
            let list = PyList::new(py, [2, 3, 5, 7]).unwrap();
            assert_eq!(2, list.get_item(0).unwrap().extract::<i32>().unwrap());
            assert_eq!(3, list.get_item(1).unwrap().extract::<i32>().unwrap());
            assert_eq!(5, list.get_item(2).unwrap().extract::<i32>().unwrap());
            assert_eq!(7, list.get_item(3).unwrap().extract::<i32>().unwrap());
        });
    }

    #[test]
    fn test_len() {
        Python::with_gil(|py| {
            let list = PyList::new(py, [1, 2, 3, 4]).unwrap();
            assert_eq!(4, list.len());
        });
    }

    #[test]
    fn test_get_item() {
        Python::with_gil(|py| {
            let list = PyList::new(py, [2, 3, 5, 7]).unwrap();
            assert_eq!(2, list.get_item(0).unwrap().extract::<i32>().unwrap());
            assert_eq!(3, list.get_item(1).unwrap().extract::<i32>().unwrap());
            assert_eq!(5, list.get_item(2).unwrap().extract::<i32>().unwrap());
            assert_eq!(7, list.get_item(3).unwrap().extract::<i32>().unwrap());
        });
    }

    #[test]
    fn test_get_slice() {
        Python::with_gil(|py| {
            let list = PyList::new(py, [2, 3, 5, 7]).unwrap();
            let slice = list.get_slice(1, 3);
            assert_eq!(2, slice.len());
            let slice = list.get_slice(1, 7);
            assert_eq!(3, slice.len());
        });
    }

    #[test]
    fn test_set_item() {
        Python::with_gil(|py| {
            let list = PyList::new(py, [2, 3, 5, 7]).unwrap();
            let val = 42i32.into_pyobject(py).unwrap();
            let val2 = 42i32.into_pyobject(py).unwrap();
            assert_eq!(2, list.get_item(0).unwrap().extract::<i32>().unwrap());
            list.set_item(0, val).unwrap();
            assert_eq!(42, list.get_item(0).unwrap().extract::<i32>().unwrap());
            assert!(list.set_item(10, val2).is_err());
        });
    }

    #[test]
    fn test_set_item_refcnt() {
        Python::with_gil(|py| {
            let obj = py.eval(ffi::c_str!("object()"), None, None).unwrap();
            let cnt;
            {
                let v = vec![2];
                let ob = v.into_pyobject(py).unwrap();
                let list = ob.downcast::<PyList>().unwrap();
                cnt = obj.get_refcnt();
                list.set_item(0, &obj).unwrap();
            }

            assert_eq!(cnt, obj.get_refcnt());
        });
    }

    #[test]
    fn test_insert() {
        Python::with_gil(|py| {
            let list = PyList::new(py, [2, 3, 5, 7]).unwrap();
            let val = 42i32.into_pyobject(py).unwrap();
            let val2 = 43i32.into_pyobject(py).unwrap();
            assert_eq!(4, list.len());
            assert_eq!(2, list.get_item(0).unwrap().extract::<i32>().unwrap());
            list.insert(0, val).unwrap();
            list.insert(1000, val2).unwrap();
            assert_eq!(6, list.len());
            assert_eq!(42, list.get_item(0).unwrap().extract::<i32>().unwrap());
            assert_eq!(2, list.get_item(1).unwrap().extract::<i32>().unwrap());
            assert_eq!(43, list.get_item(5).unwrap().extract::<i32>().unwrap());
        });
    }

    #[test]
    fn test_insert_refcnt() {
        Python::with_gil(|py| {
            let cnt;
            let obj = py.eval(ffi::c_str!("object()"), None, None).unwrap();
            {
                let list = PyList::empty(py);
                cnt = obj.get_refcnt();
                list.insert(0, &obj).unwrap();
            }

            assert_eq!(cnt, obj.get_refcnt());
        });
    }

    #[test]
    fn test_append() {
        Python::with_gil(|py| {
            let list = PyList::new(py, [2]).unwrap();
            list.append(3).unwrap();
            assert_eq!(2, list.get_item(0).unwrap().extract::<i32>().unwrap());
            assert_eq!(3, list.get_item(1).unwrap().extract::<i32>().unwrap());
        });
    }

    #[test]
    fn test_append_refcnt() {
        Python::with_gil(|py| {
            let cnt;
            let obj = py.eval(ffi::c_str!("object()"), None, None).unwrap();
            {
                let list = PyList::empty(py);
                cnt = obj.get_refcnt();
                list.append(&obj).unwrap();
            }
            assert_eq!(cnt, obj.get_refcnt());
        });
    }

    #[test]
    fn test_iter() {
        Python::with_gil(|py| {
            let v = vec![2, 3, 5, 7];
            let list = PyList::new(py, &v).unwrap();
            let mut idx = 0;
            for el in list {
                assert_eq!(v[idx], el.extract::<i32>().unwrap());
                idx += 1;
            }
            assert_eq!(idx, v.len());
        });
    }

    #[test]
    fn test_iter_size_hint() {
        Python::with_gil(|py| {
            let v = vec![2, 3, 5, 7];
            let ob = (&v).into_pyobject(py).unwrap();
            let list = ob.downcast::<PyList>().unwrap();

            let mut iter = list.iter();
            assert_eq!(iter.size_hint(), (v.len(), Some(v.len())));
            iter.next();
            assert_eq!(iter.size_hint(), (v.len() - 1, Some(v.len() - 1)));

            // Exhaust iterator.
            for _ in &mut iter {}

            assert_eq!(iter.size_hint(), (0, Some(0)));
        });
    }

    #[test]
    fn test_iter_nth() {
        Python::with_gil(|py| {
            let v = vec![6, 7, 8, 9, 10];
            let ob = (&v).into_pyobject(py).unwrap();
            let list = ob.downcast::<PyList>().unwrap();

            let mut iter = list.iter();
            iter.next();
            assert_eq!(iter.nth(1).unwrap().extract::<i32>().unwrap(), 8);
            assert_eq!(iter.nth(1).unwrap().extract::<i32>().unwrap(), 10);
            assert!(iter.nth(1).is_none());

            let v: Vec<i32> = vec![];
            let ob = (&v).into_pyobject(py).unwrap();
            let list = ob.downcast::<PyList>().unwrap();

            let mut iter = list.iter();
            iter.next();
            assert!(iter.nth(1).is_none());

            let v = vec![1, 2, 3];
            let ob = (&v).into_pyobject(py).unwrap();
            let list = ob.downcast::<PyList>().unwrap();

            let mut iter = list.iter();
            assert!(iter.nth(10).is_none());

            let v = vec![6, 7, 8, 9, 10];
            let ob = (&v).into_pyobject(py).unwrap();
            let list = ob.downcast::<PyList>().unwrap();
            let mut iter = list.iter();
            assert_eq!(iter.next().unwrap().extract::<i32>().unwrap(), 6);
            assert_eq!(iter.nth(2).unwrap().extract::<i32>().unwrap(), 9);
            assert_eq!(iter.next().unwrap().extract::<i32>().unwrap(), 10);

            let mut iter = list.iter();
            iter.nth_back(1);
            assert_eq!(iter.nth(2).unwrap().extract::<i32>().unwrap(), 8);
            assert!(iter.next().is_none());
        });
    }

    #[test]
    fn test_iter_nth_back() {
        Python::with_gil(|py| {
            let v = vec![1, 2, 3, 4, 5];
            let ob = (&v).into_pyobject(py).unwrap();
            let list = ob.downcast::<PyList>().unwrap();

            let mut iter = list.iter();
            assert_eq!(iter.nth_back(0).unwrap().extract::<i32>().unwrap(), 5);
            assert_eq!(iter.nth_back(1).unwrap().extract::<i32>().unwrap(), 3);
            assert!(iter.nth_back(2).is_none());

            let v: Vec<i32> = vec![];
            let ob = (&v).into_pyobject(py).unwrap();
            let list = ob.downcast::<PyList>().unwrap();

            let mut iter = list.iter();
            assert!(iter.nth_back(0).is_none());
            assert!(iter.nth_back(1).is_none());

            let v = vec![1, 2, 3];
            let ob = (&v).into_pyobject(py).unwrap();
            let list = ob.downcast::<PyList>().unwrap();

            let mut iter = list.iter();
            assert!(iter.nth_back(5).is_none());

            let v = vec![1, 2, 3, 4, 5];
            let ob = (&v).into_pyobject(py).unwrap();
            let list = ob.downcast::<PyList>().unwrap();

            let mut iter = list.iter();
            iter.next_back(); // Consume the last element
            assert_eq!(iter.nth_back(1).unwrap().extract::<i32>().unwrap(), 3);
            assert_eq!(iter.next_back().unwrap().extract::<i32>().unwrap(), 2);
            assert_eq!(iter.nth_back(0).unwrap().extract::<i32>().unwrap(), 1);

            let v = vec![1, 2, 3, 4, 5];
            let ob = (&v).into_pyobject(py).unwrap();
            let list = ob.downcast::<PyList>().unwrap();

            let mut iter = list.iter();
            assert_eq!(iter.nth_back(1).unwrap().extract::<i32>().unwrap(), 4);
            assert_eq!(iter.nth_back(2).unwrap().extract::<i32>().unwrap(), 1);

            let mut iter2 = list.iter();
            iter2.next_back();
            assert_eq!(iter2.nth_back(1).unwrap().extract::<i32>().unwrap(), 3);
            assert_eq!(iter2.next_back().unwrap().extract::<i32>().unwrap(), 2);

            let mut iter3 = list.iter();
            iter3.nth(1);
            assert_eq!(iter3.nth_back(2).unwrap().extract::<i32>().unwrap(), 3);
            assert!(iter3.nth_back(0).is_none());
        });
    }

    #[test]
    fn test_iter_rev() {
        Python::with_gil(|py| {
            let v = vec![2, 3, 5, 7];
            let ob = v.into_pyobject(py).unwrap();
            let list = ob.downcast::<PyList>().unwrap();

            let mut iter = list.iter().rev();

            assert_eq!(iter.size_hint(), (4, Some(4)));

            assert_eq!(iter.next().unwrap().extract::<i32>().unwrap(), 7);
            assert_eq!(iter.size_hint(), (3, Some(3)));

            assert_eq!(iter.next().unwrap().extract::<i32>().unwrap(), 5);
            assert_eq!(iter.size_hint(), (2, Some(2)));

            assert_eq!(iter.next().unwrap().extract::<i32>().unwrap(), 3);
            assert_eq!(iter.size_hint(), (1, Some(1)));

            assert_eq!(iter.next().unwrap().extract::<i32>().unwrap(), 2);
            assert_eq!(iter.size_hint(), (0, Some(0)));

            assert!(iter.next().is_none());
            assert!(iter.next().is_none());
        });
    }

    #[test]
    fn test_iter_all() {
        Python::with_gil(|py| {
            let list = PyList::new(py, [true, true, true]).unwrap();
            assert!(list.iter().all(|x| x.extract::<bool>().unwrap()));

            let list = PyList::new(py, [true, false, true]).unwrap();
            assert!(!list.iter().all(|x| x.extract::<bool>().unwrap()));
        });
    }

    #[test]
    fn test_iter_any() {
        Python::with_gil(|py| {
            let list = PyList::new(py, [true, true, true]).unwrap();
            assert!(list.iter().any(|x| x.extract::<bool>().unwrap()));

            let list = PyList::new(py, [true, false, true]).unwrap();
            assert!(list.iter().any(|x| x.extract::<bool>().unwrap()));

            let list = PyList::new(py, [false, false, false]).unwrap();
            assert!(!list.iter().any(|x| x.extract::<bool>().unwrap()));
        });
    }

    #[test]
    fn test_iter_find() {
        Python::with_gil(|py: Python<'_>| {
            let list = PyList::new(py, ["hello", "world"]).unwrap();
            assert_eq!(
                Some("world".to_string()),
                list.iter()
                    .find(|v| v.extract::<String>().unwrap() == "world")
                    .map(|v| v.extract::<String>().unwrap())
            );
            assert_eq!(
                None,
                list.iter()
                    .find(|v| v.extract::<String>().unwrap() == "foobar")
                    .map(|v| v.extract::<String>().unwrap())
            );
        });
    }

    #[test]
    fn test_iter_position() {
        Python::with_gil(|py: Python<'_>| {
            let list = PyList::new(py, ["hello", "world"]).unwrap();
            assert_eq!(
                Some(1),
                list.iter()
                    .position(|v| v.extract::<String>().unwrap() == "world")
            );
            assert_eq!(
                None,
                list.iter()
                    .position(|v| v.extract::<String>().unwrap() == "foobar")
            );
        });
    }

    #[test]
    fn test_iter_fold() {
        Python::with_gil(|py: Python<'_>| {
            let list = PyList::new(py, [1, 2, 3]).unwrap();
            let sum = list
                .iter()
                .fold(0, |acc, v| acc + v.extract::<usize>().unwrap());
            assert_eq!(sum, 6);
        });
    }

    #[test]
    fn test_iter_fold_out_of_bounds() {
        Python::with_gil(|py: Python<'_>| {
            let list = PyList::new(py, [1, 2, 3]).unwrap();
            let sum = list.iter().fold(0, |_, _| {
                // clear the list to create a pathological fold operation
                // that mutates the list as it processes it
                for _ in 0..3 {
                    list.del_item(0).unwrap();
                }
                -5
            });
            assert_eq!(sum, -5);
            assert!(list.len() == 0);
        });
    }

    #[test]
    fn test_iter_rfold() {
        Python::with_gil(|py: Python<'_>| {
            let list = PyList::new(py, [1, 2, 3]).unwrap();
            let sum = list
                .iter()
                .rfold(0, |acc, v| acc + v.extract::<usize>().unwrap());
            assert_eq!(sum, 6);
        });
    }

    #[test]
    fn test_iter_try_fold() {
        Python::with_gil(|py: Python<'_>| {
            let list = PyList::new(py, [1, 2, 3]).unwrap();
            let sum = list
                .iter()
                .try_fold(0, |acc, v| PyResult::Ok(acc + v.extract::<usize>()?))
                .unwrap();
            assert_eq!(sum, 6);

            let list = PyList::new(py, ["foo", "bar"]).unwrap();
            assert!(list
                .iter()
                .try_fold(0, |acc, v| PyResult::Ok(acc + v.extract::<usize>()?))
                .is_err());
        });
    }

    #[test]
    fn test_iter_try_rfold() {
        Python::with_gil(|py: Python<'_>| {
            let list = PyList::new(py, [1, 2, 3]).unwrap();
            let sum = list
                .iter()
                .try_rfold(0, |acc, v| PyResult::Ok(acc + v.extract::<usize>()?))
                .unwrap();
            assert_eq!(sum, 6);

            let list = PyList::new(py, ["foo", "bar"]).unwrap();
            assert!(list
                .iter()
                .try_rfold(0, |acc, v| PyResult::Ok(acc + v.extract::<usize>()?))
                .is_err());
        });
    }

    #[test]
    fn test_into_iter() {
        Python::with_gil(|py| {
            let list = PyList::new(py, [1, 2, 3, 4]).unwrap();
            for (i, item) in list.iter().enumerate() {
                assert_eq!((i + 1) as i32, item.extract::<i32>().unwrap());
            }
        });
    }

    #[test]
    fn test_into_iter_bound() {
        use crate::types::any::PyAnyMethods;

        Python::with_gil(|py| {
            let list = PyList::new(py, [1, 2, 3, 4]).unwrap();
            let mut items = vec![];
            for item in &list {
                items.push(item.extract::<i32>().unwrap());
            }
            assert_eq!(items, vec![1, 2, 3, 4]);
        });
    }

    #[test]
    fn test_as_sequence() {
        Python::with_gil(|py| {
            let list = PyList::new(py, [1, 2, 3, 4]).unwrap();

            assert_eq!(list.as_sequence().len().unwrap(), 4);
            assert_eq!(
                list.as_sequence()
                    .get_item(1)
                    .unwrap()
                    .extract::<i32>()
                    .unwrap(),
                2
            );
        });
    }

    #[test]
    fn test_into_sequence() {
        Python::with_gil(|py| {
            let list = PyList::new(py, [1, 2, 3, 4]).unwrap();

            let sequence = list.into_sequence();

            assert_eq!(sequence.len().unwrap(), 4);
            assert_eq!(sequence.get_item(1).unwrap().extract::<i32>().unwrap(), 2);
        });
    }

    #[test]
    fn test_extract() {
        Python::with_gil(|py| {
            let v = vec![2, 3, 5, 7];
            let list = PyList::new(py, &v).unwrap();
            let v2 = list.as_ref().extract::<Vec<i32>>().unwrap();
            assert_eq!(v, v2);
        });
    }

    #[test]
    fn test_sort() {
        Python::with_gil(|py| {
            let v = vec![7, 3, 2, 5];
            let list = PyList::new(py, &v).unwrap();
            assert_eq!(7, list.get_item(0).unwrap().extract::<i32>().unwrap());
            assert_eq!(3, list.get_item(1).unwrap().extract::<i32>().unwrap());
            assert_eq!(2, list.get_item(2).unwrap().extract::<i32>().unwrap());
            assert_eq!(5, list.get_item(3).unwrap().extract::<i32>().unwrap());
            list.sort().unwrap();
            assert_eq!(2, list.get_item(0).unwrap().extract::<i32>().unwrap());
            assert_eq!(3, list.get_item(1).unwrap().extract::<i32>().unwrap());
            assert_eq!(5, list.get_item(2).unwrap().extract::<i32>().unwrap());
            assert_eq!(7, list.get_item(3).unwrap().extract::<i32>().unwrap());
        });
    }

    #[test]
    fn test_reverse() {
        Python::with_gil(|py| {
            let v = vec![2, 3, 5, 7];
            let list = PyList::new(py, &v).unwrap();
            assert_eq!(2, list.get_item(0).unwrap().extract::<i32>().unwrap());
            assert_eq!(3, list.get_item(1).unwrap().extract::<i32>().unwrap());
            assert_eq!(5, list.get_item(2).unwrap().extract::<i32>().unwrap());
            assert_eq!(7, list.get_item(3).unwrap().extract::<i32>().unwrap());
            list.reverse().unwrap();
            assert_eq!(7, list.get_item(0).unwrap().extract::<i32>().unwrap());
            assert_eq!(5, list.get_item(1).unwrap().extract::<i32>().unwrap());
            assert_eq!(3, list.get_item(2).unwrap().extract::<i32>().unwrap());
            assert_eq!(2, list.get_item(3).unwrap().extract::<i32>().unwrap());
        });
    }

    #[test]
    fn test_array_into_pyobject() {
        Python::with_gil(|py| {
            let array = [1, 2].into_pyobject(py).unwrap();
            let list = array.downcast::<PyList>().unwrap();
            assert_eq!(1, list.get_item(0).unwrap().extract::<i32>().unwrap());
            assert_eq!(2, list.get_item(1).unwrap().extract::<i32>().unwrap());
        });
    }

    #[test]
    fn test_list_get_item_invalid_index() {
        Python::with_gil(|py| {
            let list = PyList::new(py, [2, 3, 5, 7]).unwrap();
            let obj = list.get_item(5);
            assert!(obj.is_err());
            assert_eq!(
                obj.unwrap_err().to_string(),
                "IndexError: list index out of range"
            );
        });
    }

    #[test]
    fn test_list_get_item_sanity() {
        Python::with_gil(|py| {
            let list = PyList::new(py, [2, 3, 5, 7]).unwrap();
            let obj = list.get_item(0);
            assert_eq!(obj.unwrap().extract::<i32>().unwrap(), 2);
        });
    }

    #[cfg(not(Py_LIMITED_API))]
    #[test]
    fn test_list_get_item_unchecked_sanity() {
        Python::with_gil(|py| {
            let list = PyList::new(py, [2, 3, 5, 7]).unwrap();
            let obj = unsafe { list.get_item_unchecked(0) };
            assert_eq!(obj.extract::<i32>().unwrap(), 2);
        });
    }

    #[test]
    fn test_list_del_item() {
        Python::with_gil(|py| {
            let list = PyList::new(py, [1, 1, 2, 3, 5, 8]).unwrap();
            assert!(list.del_item(10).is_err());
            assert_eq!(1, list.get_item(0).unwrap().extract::<i32>().unwrap());
            assert!(list.del_item(0).is_ok());
            assert_eq!(1, list.get_item(0).unwrap().extract::<i32>().unwrap());
            assert!(list.del_item(0).is_ok());
            assert_eq!(2, list.get_item(0).unwrap().extract::<i32>().unwrap());
            assert!(list.del_item(0).is_ok());
            assert_eq!(3, list.get_item(0).unwrap().extract::<i32>().unwrap());
            assert!(list.del_item(0).is_ok());
            assert_eq!(5, list.get_item(0).unwrap().extract::<i32>().unwrap());
            assert!(list.del_item(0).is_ok());
            assert_eq!(8, list.get_item(0).unwrap().extract::<i32>().unwrap());
            assert!(list.del_item(0).is_ok());
            assert_eq!(0, list.len());
            assert!(list.del_item(0).is_err());
        });
    }

    #[test]
    fn test_list_set_slice() {
        Python::with_gil(|py| {
            let list = PyList::new(py, [1, 1, 2, 3, 5, 8]).unwrap();
            let ins = PyList::new(py, [7, 4]).unwrap();
            list.set_slice(1, 4, &ins).unwrap();
            assert_eq!([1, 7, 4, 5, 8], list.extract::<[i32; 5]>().unwrap());
            list.set_slice(3, 100, &PyList::empty(py)).unwrap();
            assert_eq!([1, 7, 4], list.extract::<[i32; 3]>().unwrap());
        });
    }

    #[test]
    fn test_list_del_slice() {
        Python::with_gil(|py| {
            let list = PyList::new(py, [1, 1, 2, 3, 5, 8]).unwrap();
            list.del_slice(1, 4).unwrap();
            assert_eq!([1, 5, 8], list.extract::<[i32; 3]>().unwrap());
            list.del_slice(1, 100).unwrap();
            assert_eq!([1], list.extract::<[i32; 1]>().unwrap());
        });
    }

    #[test]
    fn test_list_contains() {
        Python::with_gil(|py| {
            let list = PyList::new(py, [1, 1, 2, 3, 5, 8]).unwrap();
            assert_eq!(6, list.len());

            let bad_needle = 7i32.into_pyobject(py).unwrap();
            assert!(!list.contains(&bad_needle).unwrap());

            let good_needle = 8i32.into_pyobject(py).unwrap();
            assert!(list.contains(&good_needle).unwrap());

            let type_coerced_needle = 8f32.into_pyobject(py).unwrap();
            assert!(list.contains(&type_coerced_needle).unwrap());
        });
    }

    #[test]
    fn test_list_index() {
        Python::with_gil(|py| {
            let list = PyList::new(py, [1, 1, 2, 3, 5, 8]).unwrap();
            assert_eq!(0, list.index(1i32).unwrap());
            assert_eq!(2, list.index(2i32).unwrap());
            assert_eq!(3, list.index(3i32).unwrap());
            assert_eq!(4, list.index(5i32).unwrap());
            assert_eq!(5, list.index(8i32).unwrap());
            assert!(list.index(42i32).is_err());
        });
    }

    use std::ops::Range;

    // An iterator that lies about its `ExactSizeIterator` implementation.
    // See https://github.com/PyO3/pyo3/issues/2118
    struct FaultyIter(Range<usize>, usize);

    impl Iterator for FaultyIter {
        type Item = usize;

        fn next(&mut self) -> Option<Self::Item> {
            self.0.next()
        }
    }

    impl ExactSizeIterator for FaultyIter {
        fn len(&self) -> usize {
            self.1
        }
    }

    #[test]
    #[should_panic(
        expected = "Attempted to create PyList but `elements` was larger than reported by its `ExactSizeIterator` implementation."
    )]
    fn too_long_iterator() {
        Python::with_gil(|py| {
            let iter = FaultyIter(0..usize::MAX, 73);
            let _list = PyList::new(py, iter).unwrap();
        })
    }

    #[test]
    #[should_panic(
        expected = "Attempted to create PyList but `elements` was smaller than reported by its `ExactSizeIterator` implementation."
    )]
    fn too_short_iterator() {
        Python::with_gil(|py| {
            let iter = FaultyIter(0..35, 73);
            let _list = PyList::new(py, iter).unwrap();
        })
    }

    #[test]
    #[should_panic(
        expected = "out of range integral type conversion attempted on `elements.len()`"
    )]
    fn overflowing_size() {
        Python::with_gil(|py| {
            let iter = FaultyIter(0..0, usize::MAX);

            let _list = PyList::new(py, iter).unwrap();
        })
    }

    #[test]
    fn bad_intopyobject_doesnt_cause_leaks() {
        use crate::types::PyInt;
        use std::convert::Infallible;
        use std::sync::atomic::{AtomicUsize, Ordering::SeqCst};
        static NEEDS_DESTRUCTING_COUNT: AtomicUsize = AtomicUsize::new(0);

        struct Bad(usize);

        impl Drop for Bad {
            fn drop(&mut self) {
                NEEDS_DESTRUCTING_COUNT.fetch_sub(1, SeqCst);
            }
        }

        impl<'py> IntoPyObject<'py> for Bad {
            type Target = PyInt;
            type Output = crate::Bound<'py, Self::Target>;
            type Error = Infallible;

            fn into_pyobject(self, py: Python<'py>) -> Result<Self::Output, Self::Error> {
                // This panic should not lead to a memory leak
                assert_ne!(self.0, 42);
                self.0.into_pyobject(py)
            }
        }

        struct FaultyIter(Range<usize>, usize);

        impl Iterator for FaultyIter {
            type Item = Bad;

            fn next(&mut self) -> Option<Self::Item> {
                self.0.next().map(|i| {
                    NEEDS_DESTRUCTING_COUNT.fetch_add(1, SeqCst);
                    Bad(i)
                })
            }
        }

        impl ExactSizeIterator for FaultyIter {
            fn len(&self) -> usize {
                self.1
            }
        }

        Python::with_gil(|py| {
            std::panic::catch_unwind(|| {
                let iter = FaultyIter(0..50, 50);
                let _list = PyList::new(py, iter).unwrap();
            })
            .unwrap_err();
        });

        assert_eq!(
            NEEDS_DESTRUCTING_COUNT.load(SeqCst),
            0,
            "Some destructors did not run"
        );
    }

    #[test]
    fn test_list_to_tuple() {
        Python::with_gil(|py| {
            let list = PyList::new(py, vec![1, 2, 3]).unwrap();
            let tuple = list.to_tuple();
            let tuple_expected = PyTuple::new(py, vec![1, 2, 3]).unwrap();
            assert!(tuple.eq(tuple_expected).unwrap());
        })
    }
}<|MERGE_RESOLUTION|>--- conflicted
+++ resolved
@@ -553,13 +553,6 @@
     /// access to the list by holding a lock or by holding the innermost
     /// critical section on the list.
     #[inline]
-<<<<<<< HEAD
-    fn next(&mut self) -> Option<Self::Item> {
-        let length = self.length.min(self.list.len());
-        if self.index < length {
-            let item = unsafe { self.get_item(self.index) };
-            self.index += 1;
-=======
     #[cfg(not(Py_LIMITED_API))]
     #[deny(unsafe_op_in_unsafe_fn)]
     unsafe fn next_back_unchecked(
@@ -590,7 +583,6 @@
         if index.0 < current_length {
             let item = list.get_item(current_length - 1).expect("get-item failed");
             length.0 = current_length - 1;
->>>>>>> c0f08c28
             Some(item)
         } else {
             None
@@ -640,19 +632,6 @@
     }
 
     #[inline]
-<<<<<<< HEAD
-    fn nth(&mut self, n: usize) -> Option<Self::Item> {
-        let length = self.length.min(self.list.len());
-        let target_index = self.index + n;
-        if self.index + n < length {
-            let item = unsafe { self.get_item(target_index) };
-            self.index = target_index + 1;
-            Some(item)
-        } else {
-            self.index = self.list.len();
-            None
-        }
-=======
     #[cfg(all(Py_GIL_DISABLED, not(feature = "nightly")))]
     fn fold<B, F>(mut self, init: B, mut f: F) -> B
     where
@@ -770,7 +749,6 @@
             }
             None
         })
->>>>>>> c0f08c28
     }
 }
 
@@ -795,19 +773,6 @@
     }
 
     #[inline]
-<<<<<<< HEAD
-    fn nth_back(&mut self, n: usize) -> Option<Self::Item> {
-        let length = self.length.min(self.list.len());
-        if self.index + n < length {
-            let target_index = length - n - 1;
-            let item = unsafe { self.get_item(target_index) };
-            self.length = target_index;
-            Some(item)
-        } else {
-            self.length = length;
-            None
-        }
-=======
     #[cfg(all(Py_GIL_DISABLED, not(feature = "nightly")))]
     fn rfold<B, F>(mut self, init: B, mut f: F) -> B
     where
@@ -838,7 +803,6 @@
             }
             R::from_output(accum)
         })
->>>>>>> c0f08c28
     }
 }
 
@@ -1033,106 +997,6 @@
             for _ in &mut iter {}
 
             assert_eq!(iter.size_hint(), (0, Some(0)));
-        });
-    }
-
-    #[test]
-    fn test_iter_nth() {
-        Python::with_gil(|py| {
-            let v = vec![6, 7, 8, 9, 10];
-            let ob = (&v).into_pyobject(py).unwrap();
-            let list = ob.downcast::<PyList>().unwrap();
-
-            let mut iter = list.iter();
-            iter.next();
-            assert_eq!(iter.nth(1).unwrap().extract::<i32>().unwrap(), 8);
-            assert_eq!(iter.nth(1).unwrap().extract::<i32>().unwrap(), 10);
-            assert!(iter.nth(1).is_none());
-
-            let v: Vec<i32> = vec![];
-            let ob = (&v).into_pyobject(py).unwrap();
-            let list = ob.downcast::<PyList>().unwrap();
-
-            let mut iter = list.iter();
-            iter.next();
-            assert!(iter.nth(1).is_none());
-
-            let v = vec![1, 2, 3];
-            let ob = (&v).into_pyobject(py).unwrap();
-            let list = ob.downcast::<PyList>().unwrap();
-
-            let mut iter = list.iter();
-            assert!(iter.nth(10).is_none());
-
-            let v = vec![6, 7, 8, 9, 10];
-            let ob = (&v).into_pyobject(py).unwrap();
-            let list = ob.downcast::<PyList>().unwrap();
-            let mut iter = list.iter();
-            assert_eq!(iter.next().unwrap().extract::<i32>().unwrap(), 6);
-            assert_eq!(iter.nth(2).unwrap().extract::<i32>().unwrap(), 9);
-            assert_eq!(iter.next().unwrap().extract::<i32>().unwrap(), 10);
-
-            let mut iter = list.iter();
-            iter.nth_back(1);
-            assert_eq!(iter.nth(2).unwrap().extract::<i32>().unwrap(), 8);
-            assert!(iter.next().is_none());
-        });
-    }
-
-    #[test]
-    fn test_iter_nth_back() {
-        Python::with_gil(|py| {
-            let v = vec![1, 2, 3, 4, 5];
-            let ob = (&v).into_pyobject(py).unwrap();
-            let list = ob.downcast::<PyList>().unwrap();
-
-            let mut iter = list.iter();
-            assert_eq!(iter.nth_back(0).unwrap().extract::<i32>().unwrap(), 5);
-            assert_eq!(iter.nth_back(1).unwrap().extract::<i32>().unwrap(), 3);
-            assert!(iter.nth_back(2).is_none());
-
-            let v: Vec<i32> = vec![];
-            let ob = (&v).into_pyobject(py).unwrap();
-            let list = ob.downcast::<PyList>().unwrap();
-
-            let mut iter = list.iter();
-            assert!(iter.nth_back(0).is_none());
-            assert!(iter.nth_back(1).is_none());
-
-            let v = vec![1, 2, 3];
-            let ob = (&v).into_pyobject(py).unwrap();
-            let list = ob.downcast::<PyList>().unwrap();
-
-            let mut iter = list.iter();
-            assert!(iter.nth_back(5).is_none());
-
-            let v = vec![1, 2, 3, 4, 5];
-            let ob = (&v).into_pyobject(py).unwrap();
-            let list = ob.downcast::<PyList>().unwrap();
-
-            let mut iter = list.iter();
-            iter.next_back(); // Consume the last element
-            assert_eq!(iter.nth_back(1).unwrap().extract::<i32>().unwrap(), 3);
-            assert_eq!(iter.next_back().unwrap().extract::<i32>().unwrap(), 2);
-            assert_eq!(iter.nth_back(0).unwrap().extract::<i32>().unwrap(), 1);
-
-            let v = vec![1, 2, 3, 4, 5];
-            let ob = (&v).into_pyobject(py).unwrap();
-            let list = ob.downcast::<PyList>().unwrap();
-
-            let mut iter = list.iter();
-            assert_eq!(iter.nth_back(1).unwrap().extract::<i32>().unwrap(), 4);
-            assert_eq!(iter.nth_back(2).unwrap().extract::<i32>().unwrap(), 1);
-
-            let mut iter2 = list.iter();
-            iter2.next_back();
-            assert_eq!(iter2.nth_back(1).unwrap().extract::<i32>().unwrap(), 3);
-            assert_eq!(iter2.next_back().unwrap().extract::<i32>().unwrap(), 2);
-
-            let mut iter3 = list.iter();
-            iter3.nth(1);
-            assert_eq!(iter3.nth_back(2).unwrap().extract::<i32>().unwrap(), 3);
-            assert!(iter3.nth_back(0).is_none());
         });
     }
 
