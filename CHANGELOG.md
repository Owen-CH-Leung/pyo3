--- conflicted
+++ resolved
@@ -8,11 +8,11 @@
 ## Unreleased
 
 ### Added
-<<<<<<< HEAD
 * `_PyDict_NewPresized`. [#849](https://github.com/PyO3/pyo3/pull/849)
 
 ### Fixed
 * `__radd__` and other `__r*__` methods now correctly work with operators. [#839](https://github.com/PyO3/pyo3/pull/839)
+* Garbage Collector causing random panics when traversing objects that were mutably borrowed. [#855](https://github.com/PyO3/pyo3/pull/855)
 
 ## [0.9.2]
 
@@ -21,13 +21,6 @@
 
 ### Fixed
 * Correctly detect 32bit architecture. [#830](https://github.com/PyO3/pyo3/pull/830)
-=======
-
-* `FromPyObject` implementations for `HashSet` and `BTreeSet`. [#842](https://github.com/PyO3/pyo3/pull/842)
-
-### Fixed
-- Garbage Collector causing random panics when traversing objects that were mutably borrowed. [#855](https://github.com/PyO3/pyo3/pull/855)
->>>>>>> 53b63cdd
 
 ## [0.9.1]
 
